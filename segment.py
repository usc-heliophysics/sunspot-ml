--- conflicted
+++ resolved
@@ -42,13 +42,9 @@
     else:
         return cv2.imread(img_name, cv2.IMREAD_GRAYSCALE)
 
-<<<<<<< HEAD
-
-# upscales image using Real-ESRGAN: https://github.com/xinntao/Real-ESRGAN
-=======
-# Upscale image using Real-ESRGAN
+
+# Upscale image using Real-ESRGAN: https://github.com/xinntao/Real-ESRGAN
 # Default scale factor is 4
->>>>>>> 03b5a843
 def upscale_image(input_path, output_path, scale_factor=4):
     command = [
         './realesrgan-ncnn-vulkan',
